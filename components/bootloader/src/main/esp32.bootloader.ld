/*
Linker file used to link the bootloader.

*WARNING* For now this linker dumps everything into IRAM/DRAM. ToDo: move
some/most stuff to DROM/IROM.

*/


/* THESE ARE THE VIRTUAL RUNTIME ADDRESSES  */
/* The load addresses are defined later using the AT statements. */
MEMORY
{
  /* All these values assume the flash cache is on, and have the blocks this uses subtracted from the length
  of the various regions. The 'data access port' dram/drom regions map to the same iram/irom regions but
  are connected to the data port of the CPU and eg allow bytewise access. */
  dport0_seg (RW) :                 	org = 0x3FF00000, len = 0x10		/* IO */
<<<<<<< HEAD
  iram_seg (RWX) :                 	org = 0x4009A000, len = 0x1000		
=======
  iram_seg (RWX) :                 	org = 0x40080000, len = 0x400		/* 1k of IRAM used by bootloader functions which need to flush/enable APP CPU cache */ 
>>>>>>> 7e433ae3
  iram_pool_1_seg (RWX) :           org = 0x40078000, len = 0x8000    /* IRAM POOL1, used for APP CPU cache. We can abuse it in bootloader because APP CPU is still held in reset, until we enable APP CPU cache */
  dram_seg (RW) :                  	org = 0x3FFC0000, len = 0x20000		/* Shared RAM, minus rom bss/data/stack.*/
}

/*  Default entry point:  */
ENTRY(call_start_cpu0);


SECTIONS
{
  .iram1.text :
  {
    _init_start = ABSOLUTE(.);
    *(.UserEnter.literal);
    *(.UserEnter.text);
    . = ALIGN (16);
    *(.entry.text)
    *(.init.literal)
    *(.init)
    _init_end = ABSOLUTE(.);

	  /* Code marked as runnning out of IRAM */
	  _iram_text_start = ABSOLUTE(.);
    *(.iram1 .iram1.*)
	  _iram_text_end = ABSOLUTE(.);
  } > iram_seg


  /* Shared RAM */
  .dram0.bss (NOLOAD) :
  {
    . = ALIGN (8);
    _bss_start = ABSOLUTE(.);
    *(.dynsbss)
    *(.sbss)
    *(.sbss.*)
    *(.gnu.linkonce.sb.*)
    *(.scommon)
    *(.sbss2)
    *(.sbss2.*)
    *(.gnu.linkonce.sb2.*)
    *(.dynbss)
    KEEP(*(.bss))
    *(.bss.*)
    *(.gnu.linkonce.b.*)
    *(COMMON)
    . = ALIGN (8);
    _bss_end = ABSOLUTE(.);
  } >dram_seg


  .dram0.data :
  {
    _data_start = ABSOLUTE(.);
    KEEP(*(.data))
    KEEP(*(.data.*))
    KEEP(*(.gnu.linkonce.d.*))
    KEEP(*(.data1))
    KEEP(*(.sdata))
    KEEP(*(.sdata.*))
    KEEP(*(.gnu.linkonce.s.*))
    KEEP(*(.sdata2))
    KEEP(*(.sdata2.*))
    KEEP(*(.gnu.linkonce.s2.*))
    KEEP(*(.jcr))
    _data_end = ABSOLUTE(.);
  } >dram_seg




  .dram0.rodata :
  {
    _rodata_start = ABSOLUTE(.);
    *(.rodata)
    *(.rodata.*)
	*(.irom1.text) /* catch stray ICACHE_RODATA_ATTR */
    *(.gnu.linkonce.r.*)
    *(.rodata1)
    __XT_EXCEPTION_TABLE_ = ABSOLUTE(.);
    *(.xt_except_table)
    *(.gcc_except_table)
    *(.gnu.linkonce.e.*)
    *(.gnu.version_r)
    *(.eh_frame)
    . = (. + 3) & ~ 3;
    /*  C++ constructor and destructor tables, properly ordered:  */
    __init_array_start = ABSOLUTE(.);
    KEEP (*crtbegin.o(.ctors))
    KEEP (*(EXCLUDE_FILE (*crtend.o) .ctors))
    KEEP (*(SORT(.ctors.*)))
    KEEP (*(.ctors))
    __init_array_end = ABSOLUTE(.);
    KEEP (*crtbegin.o(.dtors))
    KEEP (*(EXCLUDE_FILE (*crtend.o) .dtors))
    KEEP (*(SORT(.dtors.*)))
    KEEP (*(.dtors))
    /*  C++ exception handlers table:  */
    __XT_EXCEPTION_DESCS_ = ABSOLUTE(.);
    *(.xt_except_desc)
    *(.gnu.linkonce.h.*)
    __XT_EXCEPTION_DESCS_END__ = ABSOLUTE(.);
    *(.xt_except_desc_end)
    *(.dynamic)
    *(.gnu.version_d)
    _rodata_end = ABSOLUTE(.);
	/* Literals are also RO data. */
    _lit4_start = ABSOLUTE(.);
    *(*.lit4)
    *(.lit4.*)
    *(.gnu.linkonce.lit4.*)
    _lit4_end = ABSOLUTE(.);
    . = ALIGN(4);
    _heap_start = ABSOLUTE(.);
  } >dram_seg

  .iram_pool_1.text :
  {
    _stext = .;
    _text_start = ABSOLUTE(.);
    *(.literal .text .literal.* .text.* .stub .gnu.warning .gnu.linkonce.literal.* .gnu.linkonce.t.*.literal .gnu.linkonce.t.*)
	*(.irom0.text) /* catch stray ICACHE_RODATA_ATTR */
    *(.fini.literal)
    *(.fini)
    *(.gnu.version)
    _text_end = ABSOLUTE(.);
    _etext = .;
  } >iram_pool_1_seg

}<|MERGE_RESOLUTION|>--- conflicted
+++ resolved
@@ -15,11 +15,7 @@
   of the various regions. The 'data access port' dram/drom regions map to the same iram/irom regions but
   are connected to the data port of the CPU and eg allow bytewise access. */
   dport0_seg (RW) :                 	org = 0x3FF00000, len = 0x10		/* IO */
-<<<<<<< HEAD
-  iram_seg (RWX) :                 	org = 0x4009A000, len = 0x1000		
-=======
   iram_seg (RWX) :                 	org = 0x40080000, len = 0x400		/* 1k of IRAM used by bootloader functions which need to flush/enable APP CPU cache */ 
->>>>>>> 7e433ae3
   iram_pool_1_seg (RWX) :           org = 0x40078000, len = 0x8000    /* IRAM POOL1, used for APP CPU cache. We can abuse it in bootloader because APP CPU is still held in reset, until we enable APP CPU cache */
   dram_seg (RW) :                  	org = 0x3FFC0000, len = 0x20000		/* Shared RAM, minus rom bss/data/stack.*/
 }
